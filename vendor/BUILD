# gazelle:importmap_prefix k8s.io/kubernetes/vendor

filegroup(
    name = "package-srcs",
    srcs = glob(["**"]),
    tags = ["automanaged"],
    visibility = ["//visibility:private"],
)

filegroup(
    name = "all-srcs",
    srcs = [
        ":package-srcs",
        "//vendor/bitbucket.org/bertimus9/systemstat:all-srcs",
        "//vendor/bitbucket.org/ww/goautoneg:all-srcs",
        "//vendor/cloud.google.com/go/compute/metadata:all-srcs",
        "//vendor/cloud.google.com/go/internal:all-srcs",
        "//vendor/github.com/Azure/azure-sdk-for-go/services/compute/mgmt/2018-10-01/compute:all-srcs",
        "//vendor/github.com/Azure/azure-sdk-for-go/services/containerregistry/mgmt/2017-10-01/containerregistry:all-srcs",
        "//vendor/github.com/Azure/azure-sdk-for-go/services/network/mgmt/2017-09-01/network:all-srcs",
        "//vendor/github.com/Azure/azure-sdk-for-go/services/storage/mgmt/2018-07-01/storage:all-srcs",
        "//vendor/github.com/Azure/azure-sdk-for-go/storage:all-srcs",
        "//vendor/github.com/Azure/azure-sdk-for-go/version:all-srcs",
        "//vendor/github.com/Azure/go-ansiterm:all-srcs",
        "//vendor/github.com/Azure/go-autorest/autorest:all-srcs",
        "//vendor/github.com/Azure/go-autorest/logger:all-srcs",
        "//vendor/github.com/Azure/go-autorest/version:all-srcs",
        "//vendor/github.com/GeertJohan/go.rice:all-srcs",
        "//vendor/github.com/GoogleCloudPlatform/k8s-cloud-provider/pkg/cloud:all-srcs",
        "//vendor/github.com/JeffAshton/win_pdh:all-srcs",
        "//vendor/github.com/MakeNowJust/heredoc:all-srcs",
        "//vendor/github.com/Microsoft/go-winio:all-srcs",
        "//vendor/github.com/Microsoft/hcsshim:all-srcs",
        "//vendor/github.com/NYTimes/gziphandler:all-srcs",
        "//vendor/github.com/Nvveen/Gotty:all-srcs",
        "//vendor/github.com/PuerkitoBio/purell:all-srcs",
        "//vendor/github.com/PuerkitoBio/urlesc:all-srcs",
        "//vendor/github.com/Rican7/retry:all-srcs",
        "//vendor/github.com/armon/circbuf:all-srcs",
        "//vendor/github.com/asaskevich/govalidator:all-srcs",
        "//vendor/github.com/aws/aws-sdk-go/aws:all-srcs",
        "//vendor/github.com/aws/aws-sdk-go/internal/sdkio:all-srcs",
        "//vendor/github.com/aws/aws-sdk-go/internal/sdkrand:all-srcs",
        "//vendor/github.com/aws/aws-sdk-go/internal/shareddefaults:all-srcs",
        "//vendor/github.com/aws/aws-sdk-go/private/protocol:all-srcs",
        "//vendor/github.com/aws/aws-sdk-go/service/autoscaling:all-srcs",
        "//vendor/github.com/aws/aws-sdk-go/service/ec2:all-srcs",
        "//vendor/github.com/aws/aws-sdk-go/service/ecr:all-srcs",
        "//vendor/github.com/aws/aws-sdk-go/service/elb:all-srcs",
        "//vendor/github.com/aws/aws-sdk-go/service/elbv2:all-srcs",
        "//vendor/github.com/aws/aws-sdk-go/service/kms:all-srcs",
        "//vendor/github.com/aws/aws-sdk-go/service/sts:all-srcs",
        "//vendor/github.com/bazelbuild/bazel-gazelle/cmd/gazelle:all-srcs",
        "//vendor/github.com/bazelbuild/bazel-gazelle/internal/config:all-srcs",
        "//vendor/github.com/bazelbuild/bazel-gazelle/internal/flag:all-srcs",
        "//vendor/github.com/bazelbuild/bazel-gazelle/internal/label:all-srcs",
        "//vendor/github.com/bazelbuild/bazel-gazelle/internal/language:all-srcs",
        "//vendor/github.com/bazelbuild/bazel-gazelle/internal/merger:all-srcs",
        "//vendor/github.com/bazelbuild/bazel-gazelle/internal/pathtools:all-srcs",
        "//vendor/github.com/bazelbuild/bazel-gazelle/internal/repos:all-srcs",
        "//vendor/github.com/bazelbuild/bazel-gazelle/internal/resolve:all-srcs",
        "//vendor/github.com/bazelbuild/bazel-gazelle/internal/rule:all-srcs",
        "//vendor/github.com/bazelbuild/bazel-gazelle/internal/testtools:all-srcs",
        "//vendor/github.com/bazelbuild/bazel-gazelle/internal/version:all-srcs",
        "//vendor/github.com/bazelbuild/bazel-gazelle/internal/walk:all-srcs",
        "//vendor/github.com/bazelbuild/bazel-gazelle/internal/wspace:all-srcs",
        "//vendor/github.com/bazelbuild/buildtools/build:all-srcs",
        "//vendor/github.com/bazelbuild/buildtools/tables:all-srcs",
        "//vendor/github.com/beorn7/perks/quantile:all-srcs",
        "//vendor/github.com/blang/semver:all-srcs",
        "//vendor/github.com/chai2010/gettext-go/gettext:all-srcs",
        "//vendor/github.com/client9/misspell:all-srcs",
        "//vendor/github.com/cloudflare/cfssl/api:all-srcs",
        "//vendor/github.com/cloudflare/cfssl/auth:all-srcs",
        "//vendor/github.com/cloudflare/cfssl/bundler:all-srcs",
        "//vendor/github.com/cloudflare/cfssl/certdb:all-srcs",
        "//vendor/github.com/cloudflare/cfssl/certinfo:all-srcs",
        "//vendor/github.com/cloudflare/cfssl/cli:all-srcs",
        "//vendor/github.com/cloudflare/cfssl/cmd/cfssl:all-srcs",
        "//vendor/github.com/cloudflare/cfssl/cmd/cfssljson:all-srcs",
        "//vendor/github.com/cloudflare/cfssl/config:all-srcs",
        "//vendor/github.com/cloudflare/cfssl/crl:all-srcs",
        "//vendor/github.com/cloudflare/cfssl/crypto/pkcs7:all-srcs",
        "//vendor/github.com/cloudflare/cfssl/csr:all-srcs",
        "//vendor/github.com/cloudflare/cfssl/errors:all-srcs",
        "//vendor/github.com/cloudflare/cfssl/helpers:all-srcs",
        "//vendor/github.com/cloudflare/cfssl/info:all-srcs",
        "//vendor/github.com/cloudflare/cfssl/initca:all-srcs",
        "//vendor/github.com/cloudflare/cfssl/log:all-srcs",
        "//vendor/github.com/cloudflare/cfssl/ocsp:all-srcs",
        "//vendor/github.com/cloudflare/cfssl/revoke:all-srcs",
        "//vendor/github.com/cloudflare/cfssl/scan:all-srcs",
        "//vendor/github.com/cloudflare/cfssl/selfsign:all-srcs",
        "//vendor/github.com/cloudflare/cfssl/signer:all-srcs",
        "//vendor/github.com/cloudflare/cfssl/ubiquity:all-srcs",
        "//vendor/github.com/clusterhq/flocker-go:all-srcs",
        "//vendor/github.com/codedellemc/goscaleio:all-srcs",
        "//vendor/github.com/container-storage-interface/spec/lib/go/csi:all-srcs",
        "//vendor/github.com/containerd/console:all-srcs",
        "//vendor/github.com/containerd/containerd/api/services/containers/v1:all-srcs",
        "//vendor/github.com/containerd/containerd/api/services/tasks/v1:all-srcs",
        "//vendor/github.com/containerd/containerd/api/services/version/v1:all-srcs",
        "//vendor/github.com/containerd/containerd/api/types:all-srcs",
        "//vendor/github.com/containerd/containerd/containers:all-srcs",
        "//vendor/github.com/containerd/containerd/dialer:all-srcs",
        "//vendor/github.com/containerd/containerd/errdefs:all-srcs",
        "//vendor/github.com/containerd/containerd/namespaces:all-srcs",
        "//vendor/github.com/containernetworking/cni/libcni:all-srcs",
        "//vendor/github.com/containernetworking/cni/pkg/invoke:all-srcs",
        "//vendor/github.com/containernetworking/cni/pkg/types:all-srcs",
        "//vendor/github.com/containernetworking/cni/pkg/version:all-srcs",
        "//vendor/github.com/coreos/bbolt:all-srcs",
        "//vendor/github.com/coreos/etcd/alarm:all-srcs",
        "//vendor/github.com/coreos/etcd/auth:all-srcs",
        "//vendor/github.com/coreos/etcd/client:all-srcs",
        "//vendor/github.com/coreos/etcd/clientv3:all-srcs",
        "//vendor/github.com/coreos/etcd/compactor:all-srcs",
        "//vendor/github.com/coreos/etcd/discovery:all-srcs",
        "//vendor/github.com/coreos/etcd/embed:all-srcs",
        "//vendor/github.com/coreos/etcd/error:all-srcs",
        "//vendor/github.com/coreos/etcd/etcdserver:all-srcs",
        "//vendor/github.com/coreos/etcd/integration:all-srcs",
        "//vendor/github.com/coreos/etcd/lease:all-srcs",
        "//vendor/github.com/coreos/etcd/mvcc:all-srcs",
        "//vendor/github.com/coreos/etcd/pkg/adt:all-srcs",
        "//vendor/github.com/coreos/etcd/pkg/contention:all-srcs",
        "//vendor/github.com/coreos/etcd/pkg/cors:all-srcs",
        "//vendor/github.com/coreos/etcd/pkg/cpuutil:all-srcs",
        "//vendor/github.com/coreos/etcd/pkg/crc:all-srcs",
        "//vendor/github.com/coreos/etcd/pkg/debugutil:all-srcs",
        "//vendor/github.com/coreos/etcd/pkg/fileutil:all-srcs",
        "//vendor/github.com/coreos/etcd/pkg/httputil:all-srcs",
        "//vendor/github.com/coreos/etcd/pkg/idutil:all-srcs",
        "//vendor/github.com/coreos/etcd/pkg/ioutil:all-srcs",
        "//vendor/github.com/coreos/etcd/pkg/logutil:all-srcs",
        "//vendor/github.com/coreos/etcd/pkg/netutil:all-srcs",
        "//vendor/github.com/coreos/etcd/pkg/pathutil:all-srcs",
        "//vendor/github.com/coreos/etcd/pkg/pbutil:all-srcs",
        "//vendor/github.com/coreos/etcd/pkg/runtime:all-srcs",
        "//vendor/github.com/coreos/etcd/pkg/schedule:all-srcs",
        "//vendor/github.com/coreos/etcd/pkg/srv:all-srcs",
        "//vendor/github.com/coreos/etcd/pkg/testutil:all-srcs",
        "//vendor/github.com/coreos/etcd/pkg/tlsutil:all-srcs",
        "//vendor/github.com/coreos/etcd/pkg/transport:all-srcs",
        "//vendor/github.com/coreos/etcd/pkg/types:all-srcs",
        "//vendor/github.com/coreos/etcd/pkg/wait:all-srcs",
        "//vendor/github.com/coreos/etcd/proxy/grpcproxy:all-srcs",
        "//vendor/github.com/coreos/etcd/raft:all-srcs",
        "//vendor/github.com/coreos/etcd/rafthttp:all-srcs",
        "//vendor/github.com/coreos/etcd/snap:all-srcs",
        "//vendor/github.com/coreos/etcd/store:all-srcs",
        "//vendor/github.com/coreos/etcd/version:all-srcs",
        "//vendor/github.com/coreos/etcd/wal:all-srcs",
        "//vendor/github.com/coreos/go-oidc:all-srcs",
        "//vendor/github.com/coreos/go-semver/semver:all-srcs",
        "//vendor/github.com/coreos/go-systemd/daemon:all-srcs",
        "//vendor/github.com/coreos/go-systemd/dbus:all-srcs",
        "//vendor/github.com/coreos/go-systemd/journal:all-srcs",
        "//vendor/github.com/coreos/go-systemd/util:all-srcs",
        "//vendor/github.com/coreos/pkg/capnslog:all-srcs",
        "//vendor/github.com/coreos/pkg/dlopen:all-srcs",
        "//vendor/github.com/coreos/rkt/api/v1alpha:all-srcs",
        "//vendor/github.com/cpuguy83/go-md2man/md2man:all-srcs",
        "//vendor/github.com/cyphar/filepath-securejoin:all-srcs",
        "//vendor/github.com/d2g/dhcp4:all-srcs",
        "//vendor/github.com/d2g/dhcp4client:all-srcs",
        "//vendor/github.com/daaku/go.zipexe:all-srcs",
        "//vendor/github.com/davecgh/go-spew/spew:all-srcs",
        "//vendor/github.com/daviddengcn/go-colortext:all-srcs",
        "//vendor/github.com/dgrijalva/jwt-go:all-srcs",
        "//vendor/github.com/docker/distribution/digestset:all-srcs",
        "//vendor/github.com/docker/distribution/reference:all-srcs",
        "//vendor/github.com/docker/docker/api:all-srcs",
        "//vendor/github.com/docker/docker/client:all-srcs",
        "//vendor/github.com/docker/docker/daemon/logger/jsonfilelog/jsonlog:all-srcs",
        "//vendor/github.com/docker/docker/pkg/jsonmessage:all-srcs",
        "//vendor/github.com/docker/docker/pkg/mount:all-srcs",
        "//vendor/github.com/docker/docker/pkg/parsers:all-srcs",
        "//vendor/github.com/docker/docker/pkg/stdcopy:all-srcs",
        "//vendor/github.com/docker/docker/pkg/sysinfo:all-srcs",
        "//vendor/github.com/docker/docker/pkg/term:all-srcs",
        "//vendor/github.com/docker/go-connections/nat:all-srcs",
        "//vendor/github.com/docker/go-connections/sockets:all-srcs",
        "//vendor/github.com/docker/go-connections/tlsconfig:all-srcs",
        "//vendor/github.com/docker/go-units:all-srcs",
        "//vendor/github.com/docker/libnetwork/ipvs:all-srcs",
        "//vendor/github.com/docker/spdystream:all-srcs",
        "//vendor/github.com/elazarl/goproxy:all-srcs",
        "//vendor/github.com/emicklei/go-restful:all-srcs",
        "//vendor/github.com/euank/go-kmsg-parser/kmsgparser:all-srcs",
        "//vendor/github.com/evanphx/json-patch:all-srcs",
        "//vendor/github.com/exponent-io/jsonpath:all-srcs",
        "//vendor/github.com/fatih/camelcase:all-srcs",
        "//vendor/github.com/fsnotify/fsnotify:all-srcs",
        "//vendor/github.com/ghodss/yaml:all-srcs",
        "//vendor/github.com/globalsign/mgo/bson:all-srcs",
        "//vendor/github.com/globalsign/mgo/internal/json:all-srcs",
        "//vendor/github.com/go-ini/ini:all-srcs",
        "//vendor/github.com/go-openapi/analysis:all-srcs",
        "//vendor/github.com/go-openapi/errors:all-srcs",
        "//vendor/github.com/go-openapi/jsonpointer:all-srcs",
        "//vendor/github.com/go-openapi/jsonreference:all-srcs",
        "//vendor/github.com/go-openapi/loads:all-srcs",
        "//vendor/github.com/go-openapi/runtime:all-srcs",
        "//vendor/github.com/go-openapi/spec:all-srcs",
        "//vendor/github.com/go-openapi/strfmt:all-srcs",
        "//vendor/github.com/go-openapi/swag:all-srcs",
        "//vendor/github.com/go-openapi/validate:all-srcs",
        "//vendor/github.com/go-ozzo/ozzo-validation:all-srcs",
        "//vendor/github.com/go-sql-driver/mysql:all-srcs",
        "//vendor/github.com/godbus/dbus:all-srcs",
        "//vendor/github.com/gogo/protobuf/gogoproto:all-srcs",
        "//vendor/github.com/gogo/protobuf/plugin/compare:all-srcs",
        "//vendor/github.com/gogo/protobuf/plugin/defaultcheck:all-srcs",
        "//vendor/github.com/gogo/protobuf/plugin/description:all-srcs",
        "//vendor/github.com/gogo/protobuf/plugin/embedcheck:all-srcs",
        "//vendor/github.com/gogo/protobuf/plugin/enumstringer:all-srcs",
        "//vendor/github.com/gogo/protobuf/plugin/equal:all-srcs",
        "//vendor/github.com/gogo/protobuf/plugin/face:all-srcs",
        "//vendor/github.com/gogo/protobuf/plugin/gostring:all-srcs",
        "//vendor/github.com/gogo/protobuf/plugin/marshalto:all-srcs",
        "//vendor/github.com/gogo/protobuf/plugin/oneofcheck:all-srcs",
        "//vendor/github.com/gogo/protobuf/plugin/populate:all-srcs",
        "//vendor/github.com/gogo/protobuf/plugin/size:all-srcs",
        "//vendor/github.com/gogo/protobuf/plugin/stringer:all-srcs",
        "//vendor/github.com/gogo/protobuf/plugin/testgen:all-srcs",
        "//vendor/github.com/gogo/protobuf/plugin/union:all-srcs",
        "//vendor/github.com/gogo/protobuf/plugin/unmarshal:all-srcs",
        "//vendor/github.com/gogo/protobuf/proto:all-srcs",
        "//vendor/github.com/gogo/protobuf/protoc-gen-gogo/descriptor:all-srcs",
        "//vendor/github.com/gogo/protobuf/protoc-gen-gogo/generator:all-srcs",
        "//vendor/github.com/gogo/protobuf/protoc-gen-gogo/grpc:all-srcs",
        "//vendor/github.com/gogo/protobuf/protoc-gen-gogo/plugin:all-srcs",
        "//vendor/github.com/gogo/protobuf/sortkeys:all-srcs",
        "//vendor/github.com/gogo/protobuf/types:all-srcs",
        "//vendor/github.com/gogo/protobuf/vanity:all-srcs",
        "//vendor/github.com/golang/groupcache/lru:all-srcs",
        "//vendor/github.com/golang/mock/gomock:all-srcs",
        "//vendor/github.com/golang/protobuf/jsonpb:all-srcs",
        "//vendor/github.com/golang/protobuf/proto:all-srcs",
        "//vendor/github.com/golang/protobuf/protoc-gen-go/descriptor:all-srcs",
        "//vendor/github.com/golang/protobuf/ptypes:all-srcs",
        "//vendor/github.com/google/btree:all-srcs",
        "//vendor/github.com/google/cadvisor/accelerators:all-srcs",
        "//vendor/github.com/google/cadvisor/cache/memory:all-srcs",
        "//vendor/github.com/google/cadvisor/client/v2:all-srcs",
        "//vendor/github.com/google/cadvisor/collector:all-srcs",
        "//vendor/github.com/google/cadvisor/container:all-srcs",
        "//vendor/github.com/google/cadvisor/devicemapper:all-srcs",
        "//vendor/github.com/google/cadvisor/events:all-srcs",
        "//vendor/github.com/google/cadvisor/fs:all-srcs",
        "//vendor/github.com/google/cadvisor/info/v1:all-srcs",
        "//vendor/github.com/google/cadvisor/info/v2:all-srcs",
        "//vendor/github.com/google/cadvisor/machine:all-srcs",
        "//vendor/github.com/google/cadvisor/manager:all-srcs",
        "//vendor/github.com/google/cadvisor/metrics:all-srcs",
        "//vendor/github.com/google/cadvisor/storage:all-srcs",
        "//vendor/github.com/google/cadvisor/summary:all-srcs",
        "//vendor/github.com/google/cadvisor/utils:all-srcs",
        "//vendor/github.com/google/cadvisor/version:all-srcs",
        "//vendor/github.com/google/cadvisor/zfs:all-srcs",
        "//vendor/github.com/google/certificate-transparency-go:all-srcs",
        "//vendor/github.com/google/gofuzz:all-srcs",
        "//vendor/github.com/google/uuid:all-srcs",
        "//vendor/github.com/googleapis/gnostic/OpenAPIv2:all-srcs",
        "//vendor/github.com/googleapis/gnostic/compiler:all-srcs",
        "//vendor/github.com/googleapis/gnostic/extensions:all-srcs",
        "//vendor/github.com/gophercloud/gophercloud:all-srcs",
        "//vendor/github.com/gorilla/websocket:all-srcs",
        "//vendor/github.com/gregjones/httpcache:all-srcs",
        "//vendor/github.com/grpc-ecosystem/go-grpc-middleware:all-srcs",
        "//vendor/github.com/grpc-ecosystem/go-grpc-prometheus:all-srcs",
        "//vendor/github.com/grpc-ecosystem/grpc-gateway/runtime:all-srcs",
        "//vendor/github.com/grpc-ecosystem/grpc-gateway/utilities:all-srcs",
        "//vendor/github.com/hashicorp/golang-lru:all-srcs",
        "//vendor/github.com/hashicorp/hcl:all-srcs",
        "//vendor/github.com/heketi/heketi/client/api/go-client:all-srcs",
        "//vendor/github.com/heketi/heketi/pkg/glusterfs/api:all-srcs",
        "//vendor/github.com/heketi/heketi/pkg/utils:all-srcs",
        "//vendor/github.com/imdario/mergo:all-srcs",
        "//vendor/github.com/inconshreveable/mousetrap:all-srcs",
        "//vendor/github.com/jmespath/go-jmespath:all-srcs",
        "//vendor/github.com/jmhodges/clock:all-srcs",
        "//vendor/github.com/jmoiron/sqlx:all-srcs",
        "//vendor/github.com/jonboulle/clockwork:all-srcs",
        "//vendor/github.com/json-iterator/go:all-srcs",
        "//vendor/github.com/jteeuwen/go-bindata:all-srcs",
        "//vendor/github.com/kardianos/osext:all-srcs",
        "//vendor/github.com/karrick/godirwalk:all-srcs",
        "//vendor/github.com/kisielk/sqlstruct:all-srcs",
        "//vendor/github.com/kr/fs:all-srcs",
        "//vendor/github.com/kr/pretty:all-srcs",
        "//vendor/github.com/kr/text:all-srcs",
        "//vendor/github.com/lib/pq:all-srcs",
        "//vendor/github.com/libopenstorage/openstorage/api:all-srcs",
        "//vendor/github.com/libopenstorage/openstorage/pkg/parser:all-srcs",
        "//vendor/github.com/libopenstorage/openstorage/pkg/units:all-srcs",
        "//vendor/github.com/libopenstorage/openstorage/volume:all-srcs",
        "//vendor/github.com/liggitt/tabwriter:all-srcs",
        "//vendor/github.com/magiconair/properties:all-srcs",
        "//vendor/github.com/mailru/easyjson/buffer:all-srcs",
        "//vendor/github.com/mailru/easyjson/jlexer:all-srcs",
        "//vendor/github.com/mailru/easyjson/jwriter:all-srcs",
        "//vendor/github.com/marstr/guid:all-srcs",
        "//vendor/github.com/mattn/go-shellwords:all-srcs",
        "//vendor/github.com/mattn/go-sqlite3:all-srcs",
        "//vendor/github.com/matttproud/golang_protobuf_extensions/pbutil:all-srcs",
        "//vendor/github.com/mesos/mesos-go/api/v1/lib:all-srcs",
        "//vendor/github.com/mholt/caddy/caddyfile:all-srcs",
        "//vendor/github.com/miekg/dns:all-srcs",
        "//vendor/github.com/mindprince/gonvml:all-srcs",
        "//vendor/github.com/mistifyio/go-zfs:all-srcs",
        "//vendor/github.com/mitchellh/go-wordwrap:all-srcs",
        "//vendor/github.com/mitchellh/mapstructure:all-srcs",
        "//vendor/github.com/modern-go/concurrent:all-srcs",
        "//vendor/github.com/modern-go/reflect2:all-srcs",
        "//vendor/github.com/mohae/deepcopy:all-srcs",
        "//vendor/github.com/mrunalp/fileutils:all-srcs",
        "//vendor/github.com/mvdan/xurls:all-srcs",
        "//vendor/github.com/mxk/go-flowrate/flowrate:all-srcs",
        "//vendor/github.com/onsi/ginkgo:all-srcs",
        "//vendor/github.com/onsi/gomega:all-srcs",
        "//vendor/github.com/opencontainers/go-digest:all-srcs",
        "//vendor/github.com/opencontainers/image-spec/specs-go:all-srcs",
        "//vendor/github.com/opencontainers/runc/libcontainer:all-srcs",
        "//vendor/github.com/opencontainers/runtime-spec/specs-go:all-srcs",
        "//vendor/github.com/opencontainers/selinux/go-selinux:all-srcs",
        "//vendor/github.com/pborman/uuid:all-srcs",
        "//vendor/github.com/pelletier/go-toml:all-srcs",
        "//vendor/github.com/peterbourgon/diskv:all-srcs",
        "//vendor/github.com/pkg/errors:all-srcs",
        "//vendor/github.com/pkg/sftp:all-srcs",
        "//vendor/github.com/pmezard/go-difflib/difflib:all-srcs",
        "//vendor/github.com/pquerna/cachecontrol:all-srcs",
        "//vendor/github.com/pquerna/ffjson/fflib/v1:all-srcs",
        "//vendor/github.com/prometheus/client_golang/prometheus:all-srcs",
        "//vendor/github.com/prometheus/client_model/go:all-srcs",
        "//vendor/github.com/prometheus/common/expfmt:all-srcs",
        "//vendor/github.com/prometheus/common/internal/bitbucket.org/ww/goautoneg:all-srcs",
        "//vendor/github.com/prometheus/common/model:all-srcs",
        "//vendor/github.com/prometheus/procfs:all-srcs",
        "//vendor/github.com/quobyte/api:all-srcs",
        "//vendor/github.com/rancher/go-rancher/client:all-srcs",
        "//vendor/github.com/renstrom/dedent:all-srcs",
        "//vendor/github.com/robfig/cron:all-srcs",
        "//vendor/github.com/rubiojr/go-vhd/vhd:all-srcs",
        "//vendor/github.com/russross/blackfriday:all-srcs",
        "//vendor/github.com/satori/go.uuid:all-srcs",
        "//vendor/github.com/seccomp/libseccomp-golang:all-srcs",
        "//vendor/github.com/shurcooL/sanitized_anchor_name:all-srcs",
        "//vendor/github.com/sigma/go-inotify:all-srcs",
        "//vendor/github.com/sirupsen/logrus:all-srcs",
        "//vendor/github.com/soheilhy/cmux:all-srcs",
        "//vendor/github.com/spf13/afero:all-srcs",
        "//vendor/github.com/spf13/cast:all-srcs",
        "//vendor/github.com/spf13/cobra:all-srcs",
        "//vendor/github.com/spf13/jwalterweatherman:all-srcs",
        "//vendor/github.com/spf13/pflag:all-srcs",
        "//vendor/github.com/spf13/viper:all-srcs",
        "//vendor/github.com/storageos/go-api:all-srcs",
        "//vendor/github.com/stretchr/objx:all-srcs",
        "//vendor/github.com/stretchr/testify/assert:all-srcs",
        "//vendor/github.com/stretchr/testify/mock:all-srcs",
        "//vendor/github.com/stretchr/testify/require:all-srcs",
        "//vendor/github.com/syndtr/gocapability/capability:all-srcs",
        "//vendor/github.com/tmc/grpc-websocket-proxy/wsproxy:all-srcs",
        "//vendor/github.com/ugorji/go/codec:all-srcs",
        "//vendor/github.com/vishvananda/netlink:all-srcs",
        "//vendor/github.com/vishvananda/netns:all-srcs",
        "//vendor/github.com/vmware/govmomi:all-srcs",
        "//vendor/github.com/vmware/photon-controller-go-sdk/SSPI:all-srcs",
        "//vendor/github.com/vmware/photon-controller-go-sdk/photon:all-srcs",
        "//vendor/github.com/xanzy/go-cloudstack/cloudstack:all-srcs",
        "//vendor/github.com/xiang90/probing:all-srcs",
        "//vendor/go.uber.org/atomic:all-srcs",
        "//vendor/go.uber.org/multierr:all-srcs",
        "//vendor/go.uber.org/zap:all-srcs",
        "//vendor/golang.org/x/crypto/bcrypt:all-srcs",
        "//vendor/golang.org/x/crypto/blowfish:all-srcs",
        "//vendor/golang.org/x/crypto/cryptobyte:all-srcs",
        "//vendor/golang.org/x/crypto/curve25519:all-srcs",
        "//vendor/golang.org/x/crypto/ed25519:all-srcs",
        "//vendor/golang.org/x/crypto/internal/chacha20:all-srcs",
        "//vendor/golang.org/x/crypto/internal/subtle:all-srcs",
        "//vendor/golang.org/x/crypto/nacl/secretbox:all-srcs",
        "//vendor/golang.org/x/crypto/ocsp:all-srcs",
        "//vendor/golang.org/x/crypto/pkcs12:all-srcs",
        "//vendor/golang.org/x/crypto/poly1305:all-srcs",
        "//vendor/golang.org/x/crypto/salsa20/salsa:all-srcs",
        "//vendor/golang.org/x/crypto/ssh:all-srcs",
        "//vendor/golang.org/x/lint:all-srcs",
        "//vendor/golang.org/x/net/context:all-srcs",
        "//vendor/golang.org/x/net/html:all-srcs",
        "//vendor/golang.org/x/net/http2:all-srcs",
        "//vendor/golang.org/x/net/idna:all-srcs",
        "//vendor/golang.org/x/net/internal/timeseries:all-srcs",
        "//vendor/golang.org/x/net/lex/httplex:all-srcs",
        "//vendor/golang.org/x/net/proxy:all-srcs",
        "//vendor/golang.org/x/net/trace:all-srcs",
        "//vendor/golang.org/x/net/websocket:all-srcs",
        "//vendor/golang.org/x/oauth2:all-srcs",
        "//vendor/golang.org/x/sys/unix:all-srcs",
        "//vendor/golang.org/x/sys/windows:all-srcs",
        "//vendor/golang.org/x/text/cases:all-srcs",
        "//vendor/golang.org/x/text/encoding:all-srcs",
        "//vendor/golang.org/x/text/internal:all-srcs",
        "//vendor/golang.org/x/text/language:all-srcs",
        "//vendor/golang.org/x/text/runes:all-srcs",
        "//vendor/golang.org/x/text/secure/bidirule:all-srcs",
        "//vendor/golang.org/x/text/secure/precis:all-srcs",
        "//vendor/golang.org/x/text/transform:all-srcs",
        "//vendor/golang.org/x/text/unicode/bidi:all-srcs",
        "//vendor/golang.org/x/text/unicode/norm:all-srcs",
        "//vendor/golang.org/x/text/width:all-srcs",
        "//vendor/golang.org/x/time/rate:all-srcs",
        "//vendor/golang.org/x/tools/benchmark/parse:all-srcs",
        "//vendor/golang.org/x/tools/container/intsets:all-srcs",
        "//vendor/golang.org/x/tools/go/ast/astutil:all-srcs",
        "//vendor/golang.org/x/tools/go/gcexportdata:all-srcs",
        "//vendor/golang.org/x/tools/go/gcimporter15:all-srcs",
        "//vendor/golang.org/x/tools/go/vcs:all-srcs",
        "//vendor/golang.org/x/tools/imports:all-srcs",
        "//vendor/gonum.org/v1/gonum/blas:all-srcs",
        "//vendor/gonum.org/v1/gonum/floats:all-srcs",
        "//vendor/gonum.org/v1/gonum/graph:all-srcs",
        "//vendor/gonum.org/v1/gonum/internal/asm/c128:all-srcs",
        "//vendor/gonum.org/v1/gonum/internal/asm/f32:all-srcs",
        "//vendor/gonum.org/v1/gonum/internal/asm/f64:all-srcs",
        "//vendor/gonum.org/v1/gonum/internal/math32:all-srcs",
        "//vendor/gonum.org/v1/gonum/lapack:all-srcs",
        "//vendor/gonum.org/v1/gonum/mat:all-srcs",
        "//vendor/google.golang.org/api/compute/v0.alpha:all-srcs",
        "//vendor/google.golang.org/api/compute/v0.beta:all-srcs",
        "//vendor/google.golang.org/api/compute/v1:all-srcs",
        "//vendor/google.golang.org/api/container/v1:all-srcs",
        "//vendor/google.golang.org/api/gensupport:all-srcs",
        "//vendor/google.golang.org/api/googleapi:all-srcs",
        "//vendor/google.golang.org/api/logging/v2beta1:all-srcs",
        "//vendor/google.golang.org/api/monitoring/v3:all-srcs",
        "//vendor/google.golang.org/api/pubsub/v1:all-srcs",
        "//vendor/google.golang.org/api/tpu/v1:all-srcs",
        "//vendor/google.golang.org/genproto/googleapis/rpc/status:all-srcs",
        "//vendor/google.golang.org/grpc:all-srcs",
        "//vendor/gopkg.in/gcfg.v1:all-srcs",
        "//vendor/gopkg.in/inf.v0:all-srcs",
        "//vendor/gopkg.in/natefinch/lumberjack.v2:all-srcs",
        "//vendor/gopkg.in/square/go-jose.v2:all-srcs",
        "//vendor/gopkg.in/warnings.v0:all-srcs",
        "//vendor/gopkg.in/yaml.v2:all-srcs",
        "//vendor/k8s.io/gengo/args:all-srcs",
        "//vendor/k8s.io/gengo/examples/deepcopy-gen/generators:all-srcs",
        "//vendor/k8s.io/gengo/examples/defaulter-gen/generators:all-srcs",
        "//vendor/k8s.io/gengo/examples/import-boss/generators:all-srcs",
        "//vendor/k8s.io/gengo/examples/set-gen/generators:all-srcs",
        "//vendor/k8s.io/gengo/examples/set-gen/sets:all-srcs",
        "//vendor/k8s.io/gengo/generator:all-srcs",
        "//vendor/k8s.io/gengo/namer:all-srcs",
        "//vendor/k8s.io/gengo/parser:all-srcs",
        "//vendor/k8s.io/gengo/types:all-srcs",
        "//vendor/k8s.io/heapster/metrics/api/v1/types:all-srcs",
        "//vendor/k8s.io/klog:all-srcs",
        "//vendor/k8s.io/kube-openapi/cmd/openapi-gen:all-srcs",
        "//vendor/k8s.io/kube-openapi/pkg/aggregator:all-srcs",
        "//vendor/k8s.io/kube-openapi/pkg/builder:all-srcs",
        "//vendor/k8s.io/kube-openapi/pkg/common:all-srcs",
        "//vendor/k8s.io/kube-openapi/pkg/generators:all-srcs",
        "//vendor/k8s.io/kube-openapi/pkg/handler:all-srcs",
        "//vendor/k8s.io/kube-openapi/pkg/schemaconv:all-srcs",
        "//vendor/k8s.io/kube-openapi/pkg/util:all-srcs",
        "//vendor/k8s.io/repo-infra/kazel:all-srcs",
        "//vendor/k8s.io/utils/clock:all-srcs",
        "//vendor/k8s.io/utils/exec:all-srcs",
        "//vendor/k8s.io/utils/pointer:all-srcs",
<<<<<<< HEAD
        "//vendor/sigs.k8s.io/structured-merge-diff/fieldpath:all-srcs",
        "//vendor/sigs.k8s.io/structured-merge-diff/merge:all-srcs",
        "//vendor/sigs.k8s.io/structured-merge-diff/schema:all-srcs",
        "//vendor/sigs.k8s.io/structured-merge-diff/typed:all-srcs",
        "//vendor/sigs.k8s.io/structured-merge-diff/value:all-srcs",
=======
>>>>>>> d1c713f3
        "//vendor/sigs.k8s.io/yaml:all-srcs",
        "//vendor/vbom.ml/util/sortorder:all-srcs",
    ],
    tags = ["automanaged"],
    visibility = ["//visibility:public"],
)<|MERGE_RESOLUTION|>--- conflicted
+++ resolved
@@ -471,14 +471,11 @@
         "//vendor/k8s.io/utils/clock:all-srcs",
         "//vendor/k8s.io/utils/exec:all-srcs",
         "//vendor/k8s.io/utils/pointer:all-srcs",
-<<<<<<< HEAD
         "//vendor/sigs.k8s.io/structured-merge-diff/fieldpath:all-srcs",
         "//vendor/sigs.k8s.io/structured-merge-diff/merge:all-srcs",
         "//vendor/sigs.k8s.io/structured-merge-diff/schema:all-srcs",
         "//vendor/sigs.k8s.io/structured-merge-diff/typed:all-srcs",
         "//vendor/sigs.k8s.io/structured-merge-diff/value:all-srcs",
-=======
->>>>>>> d1c713f3
         "//vendor/sigs.k8s.io/yaml:all-srcs",
         "//vendor/vbom.ml/util/sortorder:all-srcs",
     ],
